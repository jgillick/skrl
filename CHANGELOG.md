# Changelog

The format is based on [Keep a Changelog](https://keepachangelog.com/en/1.0.0/).

<<<<<<< HEAD
## [0.11.0] - Unreleased
### Added
- RPO agent

### Changed
- Move the agent implementation with recurrent models to a separate file
- Allow closing the environment at the end of execution instead of after training/evaluation
- Documentation theme from *sphinx_rtd_theme* to *furo*
=======
## [0.10.2] - 2023-03-23
### Changed
- Update loader and utils for OmniIsaacGymEnvs 2022.2.1.0
- Update Omniverse Isaac Gym real-world examples
>>>>>>> 6b8b70fc

## [0.10.1] - 2023-01-26
### Fixed
- Tensorboard writer instantiation when `write_interval` is zero

## [0.10.0] - 2023-01-22
### Added
- Isaac Orbit environment loader
- Wrap an Isaac Orbit environment
- Gaussian-Deterministic shared model instantiator

## [0.9.1] - 2023-01-17
### Added
- Utility for downloading models from Hugging Face Hub

### Fixed
- Initialization of agent components if they have not been defined
- Manual trainer `train`/`eval` method default arguments

## [0.9.0] - 2023-01-13
### Added
- Support for Farama Gymnasium interface
- Wrapper for robosuite environments
- Weights & Biases integration (by @juhannc)
- Set the running mode (training or evaluation) of the agents
- Allow clipping the gradient norm for DDPG, TD3 and SAC agents
- Initialize model biases
- Add RNN (RNN, LSTM, GRU and any other variant) support for A2C, DDPG, PPO, SAC, TD3 and TRPO agents
- Allow disabling training/evaluation progressbar
- Farama Shimmy and robosuite examples
- KUKA LBR iiwa real-world example

### Changed
- Forward model inputs as a Python dictionary [**breaking change**]
- Returns a Python dictionary with extra output values in model calls [**breaking change**]
- Adopt the implementation of `terminated` and `truncated` over `done` for all environments

### Fixed
- Omniverse Isaac Gym simulation speed for the Franka Emika real-world example
- Call agents' method `record_transition` instead of parent method
to allow storing samples in memories during evaluation
- Move TRPO policy optimization out of the value optimization loop
- Access to the categorical model distribution
- Call reset only once for Gym/Gymnasium vectorized environments

### Removed
- Deprecated method `start` in trainers

## [0.8.0] - 2022-10-03
### Added
- AMP agent for physics-based character animation
- Manual trainer
- Gaussian model mixin
- Support for creating shared models
- Parameter `role` to model methods
- Wrapper compatibility with the new OpenAI Gym environment API (by @juhannc)
- Internal library colored logger
- Migrate checkpoints/models from other RL libraries to skrl models/agents
- Configuration parameter `store_separately` to agent configuration dict
- Save/load agent modules (models, optimizers, preprocessors)
- Set random seed and configure deterministic behavior for reproducibility
- Benchmark results for Isaac Gym and Omniverse Isaac Gym on the GitHub discussion page
- Franka Emika real-world example

### Changed
- Models implementation as Python mixin [**breaking change**]
- Multivariate Gaussian model (`GaussianModel` until 0.7.0) to `MultivariateGaussianMixin`
- Trainer's `cfg` parameter position and default values
- Show training/evaluation display progress using `tqdm` (by @juhannc)
- Update Isaac Gym and Omniverse Isaac Gym examples

### Fixed
- Missing recursive arguments during model weights initialization
- Tensor dimension when computing preprocessor parallel variance
- Models' clip tensors dtype to `float32`

### Removed
- Parameter `inference` from model methods
- Configuration parameter `checkpoint_policy_only` from agent configuration dict

## [0.7.0] - 2022-07-11
### Added
- A2C agent
- Isaac Gym (preview 4) environment loader
- Wrap an Isaac Gym (preview 4) environment
- Support for OpenAI Gym vectorized environments
- Running standard scaler for input preprocessing
- Installation from PyPI (`pip install skrl`)

## [0.6.0] - 2022-06-09
### Added
- Omniverse Isaac Gym environment loader
- Wrap an Omniverse Isaac Gym environment
- Save best models during training

## [0.5.0] - 2022-05-18
### Added
- TRPO agent
- DeepMind environment wrapper
- KL Adaptive learning rate scheduler
- Handle `gym.spaces.Dict` observation spaces (OpenAI Gym and DeepMind environments)
- Forward environment info to agent `record_transition` method
- Expose and document the random seeding mechanism
- Define rewards shaping function in agents' config
- Define learning rate scheduler in agents' config
- Improve agent's algorithm description in documentation (PPO and TRPO at the moment)

### Changed
- Compute the Generalized Advantage Estimation (GAE) in agent `_update` method
- Move noises definition to `resources` folder
- Update the Isaac Gym examples

### Removed
- `compute_functions` for computing the GAE from memory base class

## [0.4.1] - 2022-03-22
### Added
- Examples of all Isaac Gym environments (preview 3)
- Tensorboard file iterator for data post-processing

### Fixed
- Init and evaluate agents in ParallelTrainer

## [0.4.0] - 2022-03-09
### Added
- CEM, SARSA and Q-learning agents
- Tabular model
- Parallel training using multiprocessing
- Isaac Gym utilities

### Changed
- Initialize agents in a separate method
- Change the name of the `networks` argument to `models`

### Fixed
- Reset environments after post-processing

## [0.3.0] - 2022-02-07
### Added
- DQN and DDQN agents
- Export memory to files
- Postprocessing utility to iterate over memory files
- Model instantiator utility to allow fast development
- More examples and contents in the documentation

### Fixed
- Clip actions using the whole space's limits

## [0.2.0] - 2022-01-18
### Added
- First official release<|MERGE_RESOLUTION|>--- conflicted
+++ resolved
@@ -2,7 +2,6 @@
 
 The format is based on [Keep a Changelog](https://keepachangelog.com/en/1.0.0/).
 
-<<<<<<< HEAD
 ## [0.11.0] - Unreleased
 ### Added
 - RPO agent
@@ -11,12 +10,11 @@
 - Move the agent implementation with recurrent models to a separate file
 - Allow closing the environment at the end of execution instead of after training/evaluation
 - Documentation theme from *sphinx_rtd_theme* to *furo*
-=======
+
 ## [0.10.2] - 2023-03-23
 ### Changed
 - Update loader and utils for OmniIsaacGymEnvs 2022.2.1.0
 - Update Omniverse Isaac Gym real-world examples
->>>>>>> 6b8b70fc
 
 ## [0.10.1] - 2023-01-26
 ### Fixed
